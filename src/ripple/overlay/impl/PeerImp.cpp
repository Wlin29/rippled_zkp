--- conflicted
+++ resolved
@@ -1618,7 +1618,6 @@
         STValidation::pointer val;
         {
             SerialIter sit (makeSlice(m->validation()));
-<<<<<<< HEAD
             val = std::make_shared<STValidation>(
                 std::ref(sit),
                 [this](PublicKey const& pk) {
@@ -1626,9 +1625,6 @@
                         app_.validatorManifests().getMasterKey(pk));
                 },
                 false);
-=======
-            val = std::make_shared <STValidation> (std::ref (sit), false);
->>>>>>> 067dbf29
             val->setSeen (closeTime);
         }
 
