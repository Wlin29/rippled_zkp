--- conflicted
+++ resolved
@@ -42,21 +42,14 @@
     void
     run() override
     {
-<<<<<<< HEAD
         testSecp256k1Transaction();          // standalone secp256k1 perf (already self-contained)
         testEd25519Transaction();            // standalone ed25519 perf (already self-contained)
         testZKTransactionPerformance();      // standalone zk deposit perf
         testSecp256k1PlusZKPerformance();    // combined secp256k1 + zk deposit perf
         testEd25519PlusZKPerformance();      // combined ed25519 + zk deposit perf
         // testComprehensivePerformanceComparison();
-=======
-        testSecp256k1Transaction();
-        testEd25519Transaction();
-        testZKTransactionPerformance();
-        testComprehensivePerformanceComparison();
         testMerkleTreePerformance();
         testIncrementalVsRegularMerkleTree();
->>>>>>> 75b4e180
     }
 
     void
