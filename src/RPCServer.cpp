--- conflicted
+++ resolved
@@ -1780,24 +1780,15 @@
 
 			STPathSet			spsPaths;
 			uint160  srcCurrencyID;
-<<<<<<< HEAD
-                        bool ret_b;
-                        ret_b = false;
-=======
 //                        bool ret_b;
 //                        ret_b = false;
->>>>>>> 61e93928
 
 			if (!saSrcAmountMax.isNative() || !saDstAmount.isNative()) 
 			{
 			  STAmount::currencyFromString(srcCurrencyID, sSrcCurrency);
 			  Pathfinder pf(naSrcAccountID, naDstAccountID, srcCurrencyID, saDstAmount);
-<<<<<<< HEAD
-			  ret_b = pf.findPaths(5, 1, spsPaths);
-=======
 //			  ret_b = pf.findPaths(5, 1, spsPaths);
 			  pf.findPaths(5, 1, spsPaths);
->>>>>>> 61e93928
 			}
 			
 			trans	= Transaction::sharedPayment(
